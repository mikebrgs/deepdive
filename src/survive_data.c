//<>< (C) 2016 C. N. Lohr, MOSTLY Under MIT/x11 License.
//

#include "survive_internal.h"
#include <stdint.h>
#include <string.h>
<<<<<<< HEAD
#include <math.h> /* for sqrt */
=======
#include <math.h>
>>>>>>> 8dee9400

//#define USE_TURVEYBIGUATOR

#ifdef USE_TURVEYBIGUATOR

static const float tau_table[33] = { 0, 0, 0, 1.151140982, 1.425, 1.5712213707, 1.656266074, 1.7110275587, 1.7490784054,
	1.7770229476, 1.798410005, 1.8153056661, 1.8289916275, 1.8403044103, 1.8498129961, 1.8579178211,
	1.864908883, 1.8710013691, 1.8763583296, 1.881105575, 1.885341741, 1.8891452542, 1.8925792599,
	1.8956951735, 1.8985352854, 1.9011347009, 1.9035228046, 1.9057243816, 1.9077604832, 1.9096491058,
	1.9114057255, 1.9130437248, 1.914574735
};

typedef struct
{
	unsigned int sweep_time[SENSORS_PER_OBJECT];
	uint16_t sweep_len[SENSORS_PER_OBJECT]; //might want to align this to cache lines, will be hot for frequent access
} lightcaps_sweep_data;

typedef struct
{
	int recent_sync_time;
	int activeLighthouse;
	int activeSweepStartTime;
	int activeAcode;

//	int lh_pulse_len[NUM_LIGHTHOUSES];
	int lh_start_time[NUM_LIGHTHOUSES];
	int lh_max_pulse_length[NUM_LIGHTHOUSES];
	int8_t lh_acode[NUM_LIGHTHOUSES];
	int current_lh; // used knowing which sync pulse we're looking at.

} lightcap2_per_sweep_data;

typedef struct
{
	double acode_offset;
} lightcap2_global_data;

typedef struct
{
	lightcaps_sweep_data sweep;
	lightcap2_per_sweep_data per_sweep;
	lightcap2_global_data global;
} lightcap2_data;


//static lightcap2_global_data lcgd = { 0 };

int handle_lightcap2_getAcodeFromSyncPulse(SurviveObject * so, int pulseLen)
{
	double oldOffset = ((lightcap2_data*)so->disambiguator_data)->global.acode_offset;

	int modifiedPulseLen = pulseLen - (int)oldOffset;

	double newOffset = (((pulseLen) + 250) % 500) - 250;

	((lightcap2_data*)so->disambiguator_data)->global.acode_offset = oldOffset * 0.9 + newOffset * 0.1;

//fprintf(stderr, "    %f\n", oldOffset);
#define ACODE_OFFSET 0
	if (pulseLen < 3250 - ACODE_OFFSET) return 0;
	if (pulseLen < 3750 - ACODE_OFFSET) return 1;
	if (pulseLen < 4250 - ACODE_OFFSET) return 2;
	if (pulseLen < 4750 - ACODE_OFFSET) return 3;
	if (pulseLen < 5250 - ACODE_OFFSET) return 4;
	if (pulseLen < 5750 - ACODE_OFFSET) return 5;
	if (pulseLen < 6250 - ACODE_OFFSET) return 6;
	return 7;
}

uint8_t remove_outliers(SurviveObject *so) {
	return 0; // disabling this for now because it seems remove almost all the points for wired watchman and wired tracker.
	lightcap2_data *lcd = so->disambiguator_data;

	uint32_t sum = 0;
	uint8_t non_zero_count = 0;
	uint32_t mean = 0;

	uint16_t* min = NULL;
	uint16_t* max = NULL;
	uint8_t found_first = 0;

	//future: https://gcc.gnu.org/projects/tree-ssa/vectorization.html#vectorizab

	for (uint8_t i = 0; i < SENSORS_PER_OBJECT; i++)
	{
		sum += lcd->sweep.sweep_len[i];
		if (lcd->sweep.sweep_len[i] > 0) ++non_zero_count;
	}

	if (non_zero_count==0) return 0;

	mean = sum/non_zero_count;

	float standard_deviation = 0.0f;
	sum = 0;
	for (uint8_t i = 0; i < SENSORS_PER_OBJECT; i++)
	{
		uint16_t len = lcd->sweep.sweep_len[i];
		if (len > 0) {
			sum += (len - mean)*(len - mean);

			if (found_first==0) {
				max = min = lcd->sweep.sweep_len + i;
				found_first=1;
			} else {
				if(lcd->sweep.sweep_len[i] < *min) min=lcd->sweep.sweep_len + i;
				if(lcd->sweep.sweep_len[i] > *max) max=lcd->sweep.sweep_len + i;
			}
		}
	}
	standard_deviation = sqrtf( ((float)sum)/((float)non_zero_count) );

//	printf("%f\n", standard_deviation);

	float tau_test = standard_deviation;

	if (non_zero_count > 2) tau_test = standard_deviation*tau_table[non_zero_count];

//	uint8_t removed_outliers = 0;

	uint32_t d1 = abs(*min - mean);
	uint32_t d2 = abs(*max - mean);

	if (d1>d2) {
		if (d1 > tau_test) {
			*min = 0;
			return 1;
		}
	}
	else if (d2>tau_test) {
		*max = 0;
		return 1;
	}

	return 0;
/*
	for (uint8_t i = 0; i < SENSORS_PER_OBJECT; i++)
	{
		uint16_t len = lcd->sweep.sweep_len[i];
		if (len == 0) continue;

		if ( abs(len-mean) > tau_test )
		{
//			fprintf(stderr, "removing %d\n", len);
			lcd->sweep.sweep_len[i] = 0;
			removed_outliers = 1;
		}
	}
*/
//	return removed_outliers;
}

void handle_lightcap2_process_sweep_data(SurviveObject *so)
{
	lightcap2_data *lcd = so->disambiguator_data;

	while(remove_outliers(so));

	// look at all of the sensors we found, and process the ones that were hit.
	// TODO: find the sensor(s) with the longest pulse length, and assume 
	// those are the "highest quality".  Then, reject any pulses that are sufficiently
	// different from those values, assuming that they are reflections.
	{
		unsigned int longest_pulse = 0;
		unsigned int timestamp_of_longest_pulse = 0;
		for (int i = 0; i < SENSORS_PER_OBJECT; i++)
		{
			if (lcd->sweep.sweep_len[i] > longest_pulse)
			{
				longest_pulse = lcd->sweep.sweep_len[i];
				timestamp_of_longest_pulse = lcd->sweep.sweep_time[i];
			}
		}

		int allZero = 1;
		for (int q=0; q< 32; q++)
			if (lcd->sweep.sweep_len[q] != 0)
				allZero=0;
		//if (!allZero)
		//	printf("a[%d]l[%d] ", lcd->per_sweep.activeAcode & 5,  lcd->per_sweep.activeLighthouse);
		for (int i = 0; i < SENSORS_PER_OBJECT; i++)
		{

			{
				static int counts[SENSORS_PER_OBJECT][2] = {0};

//				if (lcd->per_sweep.activeLighthouse == 0 && !allZero)
				if (lcd->per_sweep.activeLighthouse > -1 && !allZero)
				{
					if (lcd->sweep.sweep_len[i] != 0)
					{
						//printf("%d  ", i);
						//counts[i][lcd->per_sweep.activeAcode & 1] ++;
					}
					else
					{
						counts[i][lcd->per_sweep.activeAcode & 1] =0;
					}

					//if (counts[i][0] > 10 && counts[i][1] > 10)
					//{
						//printf("%d(%d,%d), ", i, counts[i][0], counts[i][1]);
					//}
				}
			}


			if (lcd->sweep.sweep_len[i] != 0) // if the sensor was hit, process it
			{
//printf("%4d\n", lcd->sweep.sweep_len[i]);
				int offset_from = lcd->sweep.sweep_time[i] - lcd->per_sweep.activeSweepStartTime + lcd->sweep.sweep_len[i] / 2;

//				if (offset_from < 380000 && offset_from > 70000)
				{
					//if (longest_pulse *10 / 8 < lcd->sweep.sweep_len[i]) 
					{
						so->ctx->lightproc(so, i, lcd->per_sweep.activeAcode, offset_from, lcd->sweep.sweep_time[i], lcd->sweep.sweep_len[i], lcd->per_sweep.activeLighthouse);
					}
				}
			}
		}
		//if (!allZero)
		//	printf("   ..:..\n");

//		if (!allZero) printf("\n");
	}

	// clear out sweep data (could probably limit this to only after a "first" sync.  
	// this is slightly more robust, so doing it here for now.
	memset(&(((lightcap2_data*)so->disambiguator_data)->sweep), 0, sizeof(lightcaps_sweep_data));
}
void handle_lightcap2_sync(SurviveObject * so, LightcapElement * le )
{
	//fprintf(stderr, "%6.6d %4.4d \n", le->timestamp - so->recent_sync_time, le->length);
	lightcap2_data *lcd = so->disambiguator_data;

	//static unsigned int recent_sync_time = 0;
	//static unsigned int recent_sync_count = -1;
	//static unsigned int activeSweepStartTime;

	int acode = handle_lightcap2_getAcodeFromSyncPulse(so, le->length); //acode for this sensor reading

	// Process any sweep data we have
	handle_lightcap2_process_sweep_data(so);

	int time_since_last_sync = (le->timestamp - lcd->per_sweep.recent_sync_time);


//	fprintf(stderr, "            %2d %8d %d\n", le->sensor_id, time_since_last_sync, le->length);
	// need to store up sync pulses, so we can take the earliest starting time for all sensors.
	if (time_since_last_sync < 2400)
	{
		lcd->per_sweep.recent_sync_time = le->timestamp;
		// it's the same sync pulse;
//		so->sync_set_number = 1;
		so->recent_sync_time = le->timestamp;

//		lcd->per_sweep.lh_pulse_len[lcd->per_sweep.current_lh] = le->length;
//		lcd->per_sweep.lh_start_time[lcd->per_sweep.current_lh] = le->timestamp;

		if (le->length > lcd->per_sweep.lh_max_pulse_length[lcd->per_sweep.current_lh]) {
			lcd->per_sweep.lh_max_pulse_length[lcd->per_sweep.current_lh] = le->length;
			lcd->per_sweep.lh_start_time[lcd->per_sweep.current_lh] = le->timestamp;
			lcd->per_sweep.lh_acode[lcd->per_sweep.current_lh] = acode;
		}

/*
		//this stuff should probably be happening on the sweep so that we can filter out erroneous a codes
		if (!(acode >> 2 & 1)) // if the skip bit is not set
		{
			lcd->per_sweep.activeLighthouse = lcd->per_sweep.current_lh;
			lcd->per_sweep.activeSweepStartTime = le->timestamp;
			lcd->per_sweep.activeAcode = acode;
		}
		else
		{
			//this causes the master lighthouse to be ignored from the HMD
			lcd->per_sweep.activeLighthouse = -1;
			lcd->per_sweep.activeSweepStartTime = 0;
			lcd->per_sweep.activeAcode = 0;
		}
		*/
	}
	else if (time_since_last_sync < 24000)
	{
		lcd->per_sweep.activeLighthouse = -1;

		lcd->per_sweep.recent_sync_time = le->timestamp;
		// I do believe we are lighthouse B		
		lcd->per_sweep.current_lh = 1;
//		lcd->per_sweep.lh_pulse_len[lcd->per_sweep.current_lh] = le->length;
		lcd->per_sweep.lh_start_time[lcd->per_sweep.current_lh] = le->timestamp;
		lcd->per_sweep.lh_max_pulse_length[lcd->per_sweep.current_lh] = le->length;
		lcd->per_sweep.lh_acode[lcd->per_sweep.current_lh] = acode;

/*
		if (!(acode >> 2 & 1)) // if the skip bit is not set
		{
			if (lcd->per_sweep.activeLighthouse != -1)
			{
				static int pulseWarningCount=0;

				if (pulseWarningCount < 5)
				{
					pulseWarningCount++;
					// hmm, it appears we got two non-skip pulses at the same time.  That should never happen
					fprintf(stderr, "WARNING: Two non-skip pulses received on the same cycle!\n");
				}
			}

			lcd->per_sweep.activeLighthouse = 1;
			lcd->per_sweep.activeSweepStartTime = le->timestamp;
			lcd->per_sweep.activeAcode = acode;
		}
		*/

	}
	else if (time_since_last_sync > 370000)
	{
		// XXX CAUTION: if we lose sight of a lighthouse then, the remaining lighthouse will default to master
		//this should probably be fixed. Maybe some kind of timing based guess at which lighthouse.

		// looks like this is the first sync pulse.  Cool!

		// first, send out the sync pulse data for the last round (for OOTX decoding
		{
			if (lcd->per_sweep.lh_max_pulse_length[0] != 0)
			{
				so->ctx->lightproc(
					so,
					-1,
					handle_lightcap2_getAcodeFromSyncPulse(so, lcd->per_sweep.lh_max_pulse_length[0]),
					lcd->per_sweep.lh_max_pulse_length[0],
					lcd->per_sweep.lh_start_time[0],
					0,
					0);
			}
			if (lcd->per_sweep.lh_max_pulse_length[1] != 0)
			{
				so->ctx->lightproc(
					so,
					-2,
					handle_lightcap2_getAcodeFromSyncPulse(so, lcd->per_sweep.lh_max_pulse_length[1]),
					lcd->per_sweep.lh_max_pulse_length[1],
					lcd->per_sweep.lh_start_time[1],
					0,
					1);
			}
		}

		//fprintf(stderr, "************************************ Reinitializing Disambiguator!!!\n");
		// initialize here.
		memset(&lcd->per_sweep, 0, sizeof(lcd->per_sweep));
		lcd->per_sweep.activeLighthouse = -1; 

		for (uint8_t i=0; i < NUM_LIGHTHOUSES;++i) {
			lcd->per_sweep.lh_acode[i] = -1;
		}

		lcd->per_sweep.recent_sync_time = le->timestamp;
		// I do believe we are lighthouse A		
		lcd->per_sweep.current_lh = 0;
//		lcd->per_sweep.lh_pulse_len[lcd->per_sweep.current_lh] = le->length;
		lcd->per_sweep.lh_start_time[lcd->per_sweep.current_lh] = le->timestamp;
		lcd->per_sweep.lh_max_pulse_length[lcd->per_sweep.current_lh] = le->length;
		lcd->per_sweep.lh_acode[lcd->per_sweep.current_lh] = acode;

//		int acode = handle_lightcap2_getAcodeFromSyncPulse(so, le->length);

/*
		if (!(acode >> 2 & 1)) // if the skip bit is not set
		{
			lcd->per_sweep.activeLighthouse = 0;
			lcd->per_sweep.activeSweepStartTime = le->timestamp;
			lcd->per_sweep.activeAcode = acode;
		}
		*/
	}

//	printf("%d %d\n", acode, lcd->per_sweep.activeLighthouse );
}

void handle_lightcap2_sweep(SurviveObject * so, LightcapElement * le )
{
	lightcap2_data *lcd = so->disambiguator_data;

	// If we see multiple "hits" on the sweep for a given sensor,
	// assume that the longest (i.e. strongest signal) is most likely 
	// the non-reflected signal. 

	//if (le->length < 80)
	//{
	//	// this is a low-quality read.  Better to throw it out than to use it.
	//	//fprintf(stderr, "%2d %d\n", le->sensor_id, le->length);
	//	return;
	//}
	//fprintf(stderr, "%2d %d\n", le->sensor_id, le->length);
	//fprintf(stderr, ".");

	lcd->per_sweep.activeLighthouse = -1;
	lcd->per_sweep.activeSweepStartTime = 0;
	lcd->per_sweep.activeAcode = 0;

	for (uint8_t i=0; i < NUM_LIGHTHOUSES;++i) {
		int acode = lcd->per_sweep.lh_acode[i];
		if ( (acode>=0) && !(acode >> 2 & 1)) {
			lcd->per_sweep.activeLighthouse = i;
			lcd->per_sweep.activeSweepStartTime = lcd->per_sweep.lh_start_time[i];
			lcd->per_sweep.activeAcode = acode;
		}
	}

	if (lcd->per_sweep.activeLighthouse < 0) {
		fprintf(stderr, "WARNING: No active lighthouse!\n");
		fprintf(stderr, "            %2d %8d %d %d\n", le->sensor_id, le->length,lcd->per_sweep.lh_acode[0],lcd->per_sweep.lh_acode[1]);
		return;
	}

	if (lcd->sweep.sweep_len[le->sensor_id] < le->length)
	{
		lcd->sweep.sweep_len[le->sensor_id] = le->length;
		lcd->sweep.sweep_time[le->sensor_id] = le->timestamp;
	}
}

void handle_lightcap2( SurviveObject * so, LightcapElement * le )
{
	SurviveContext * ctx = so->ctx;

	if (so->disambiguator_data == NULL)
	{
		fprintf(stderr, "Initializing Disambiguator Data\n");
		so->disambiguator_data = malloc(sizeof(lightcap2_data));
		memset(so->disambiguator_data, 0, sizeof(lightcap2_data));
	}

	if( le->sensor_id > SENSORS_PER_OBJECT )
	{
		return;
	}

	if (le->length > 6750)
	{
		// Should never get a reading so high.  Odd.
		return;
	}
//	if (le->length >= 2750)
	if (le->length >= 2500)
	{
		// Looks like a sync pulse, process it!
		handle_lightcap2_sync(so, le);
		return;
	}

	// must be a sweep pulse, process it!
	handle_lightcap2_sweep(so, le);

}


#endif

int32_t decode_acode(uint32_t length, int32_t main_divisor) {
	//+50 adds a small offset and seems to help always get it right. 
	//Check the +50 in the future to see how well this works on a variety of hardware.
	if( !main_divisor ) return -1;
	int32_t acode = (length+main_divisor+50)/(main_divisor*2);
	if( acode & 1 ) return -1;

	return (acode>>1) - 6;
}


void HandleOOTX( SurviveContext * ctx, SurviveObject * so )
{
	int32_t main_divisor = so->timebase_hz / 384000; //125 @ 48 MHz.

	int32_t acode_array[2] =
		{
			decode_acode(so->last_sync_length[0],main_divisor),
			decode_acode(so->last_sync_length[1],main_divisor)
		};


	int32_t delta1 = so->last_sync_time[0] - so->recent_sync_time;
	int32_t delta2 = so->last_sync_time[1] - so->last_sync_time[0];

	//printf( "%p %p %d %d %d  %p\n", ctx, so, so->last_sync_time[0], acode_array, so->last_sync_length[0], ctx->lightproc );
	if( acode_array[0] >= 0 ) ctx->lightproc( so, -1, acode_array[0], delta1, so->last_sync_time[0], so->last_sync_length[0], 0 );
	if( acode_array[1] >= 0 ) ctx->lightproc( so, -2, acode_array[1], delta2, so->last_sync_time[1], so->last_sync_length[1], 1 );

	so->recent_sync_time = so->last_sync_time[1];

/*
	//Throw out everything if our sync pulses look like they're bad.
	//This actually doesn't seem to hold anymore, now that we're looking for multiple LHs.
	int32_t center_1 = so->timecenter_ticks*2 - so->pulse_synctime_offset;
	int32_t center_2 = so->pulse_synctime_offset;
	int32_t slack = so->pulse_synctime_slack;

	if( delta1 < center_1 - slack || delta1 > center_1 + slack )
	{
		//XXX: TODO: Count faults.
		so->sync_set_number = -1;
		return;
	}

	if( delta2 < center_2 - slack || delta2 > center_2 + slack )
	{
		//XXX: TODO: Count faults.
		so->sync_set_number = -1;
		return;
	}
*/
	so->did_handle_ootx = 1;
}
		

//This is the disambiguator function, for taking light timing and figuring out place-in-sweep for a given photodiode.
void handle_lightcap( SurviveObject * so, LightcapElement * le )
{
	SurviveContext * ctx = so->ctx;

#ifdef USE_TURVEYBIGUATOR
	handle_lightcap2(so,le);
	return;

#else
	//printf( "LE%3d%6d%12d\n", le->sensor_id, le->length, le->timestamp );

	//int32_t deltat = (uint32_t)le->timestamp - (uint32_t)so->last_master_time;

	if( le->sensor_id > SENSORS_PER_OBJECT )
	{
		return;
	}

#if 0
	if( so->codename[0] == 'H' )
	{
		static int lt;
		static int last;
		if( le->length > 1000 )
		{
			int dl = le->timestamp - lt;
			lt = le->timestamp;
			if( dl > 10000 || dl < -10000 )
				printf( "+++%s %3d %5d %9d  ", so->codename, le->sensor_id, le->length, dl );
			if( dl > 100000 ) printf(" \n" );
		}
		last=le->length;
	}
#endif

	so->tsl = le->timestamp;
	if( le->length < 20 ) return;  ///Assuming 20 is an okay value for here.

	//The sync pulse finder is taking Charles's old disambiguator code and mixing it with a more linear
	//version of Julian Picht's disambiguator, available in 488c5e9.  Removed afterwards into this
	//unified driver.
	int ssn = so->sync_set_number; //lighthouse number
	if( ssn < 0 ) ssn = 0;
#ifdef DEBUG
	if( ssn >= NUM_LIGHTHOUSES ) { SV_INFO( "ALGORITHMIC WARNING: ssn exceeds NUM_LIGHTHOUSES" ); }
#endif
	int last_sync_time  =  so->last_sync_time  [ssn];
	int last_sync_length = so->last_sync_length[ssn];
	int32_t delta = le->timestamp - last_sync_time;  //Handle time wrapping (be sure to be int32)

	if( delta < -so->pulsedist_max_ticks || delta > so->pulsedist_max_ticks )
	{
		//Reset pulse, etc.
		so->sync_set_number = -1;
		delta = so->pulsedist_max_ticks;
//		return; //if we don't know what lighthouse this is we don't care to do much else
	}


	if( le->length > so->pulselength_min_sync ) //Pulse longer indicates a sync pulse.
	{
		int is_new_pulse = delta > so->pulselength_min_sync /*1500*/ + last_sync_length;

		//TRICKY: If we didn't see anything from the other lighthouse, we might just not see it... But, we still have to send our sync
		//information to the rest of libsurvive.  This could be turned into a function and combined with the code below.
		if( !so->did_handle_ootx && is_new_pulse )
		{
			HandleOOTX( ctx, so );
		}
		so->did_handle_ootx = 0;


		//printf( "INP: %d %d\n", is_new_pulse, so->sync_set_number );

		if( is_new_pulse )
		{
			int is_master_sync_pulse = delta > so->pulse_in_clear_time /*40000*/; 
			int is_pulse_from_same_lh_as_last_sweep;
			int tp = delta % ( so->timecenter_ticks * 2);
			is_pulse_from_same_lh_as_last_sweep = tp < so->pulse_synctime_slack && tp > -so->pulse_synctime_slack;

			if( is_master_sync_pulse )  //Could also be called by slave if no master was seen.
			{
				ssn = so->sync_set_number = is_pulse_from_same_lh_as_last_sweep?(so->sync_set_number):0; //If repeated lighthouse, just back off one.
				if( ssn < 0 ) { SV_INFO( "SEVERE WARNING: Pulse codes for tracking not able to be backed out.\n" ); ssn = 0; }
				if( ssn != 0 )
				{
					//If it's the slave that is repeated, be sure to zero out its sync info.
					so->last_sync_length[0] = 0;
				}
				else
				{
					so->last_sync_length[1] = 0;
				}
				so->last_sync_time[ssn] = le->timestamp;
				so->last_sync_length[ssn] = le->length;
			}
			else if( so->sync_set_number == -1 )
			{
				//Do nothing.
			}
			else
			{
				ssn = ++so->sync_set_number;

				if( so->sync_set_number >= NUM_LIGHTHOUSES )
				{
					SV_INFO( "Warning.  Received an extra, unassociated sync pulse." );
					ssn = so->sync_set_number = -1;
				}
				else
				{
					so->last_sync_time[ssn] = le->timestamp;
					so->last_sync_length[ssn] = le->length;
				}
			}
		}
		else
		{
			//Find the longest pulse.
			if( le->length > last_sync_length )
			{
				if( so->last_sync_time[ssn] > le->timestamp )
				{
					so->last_sync_time[ssn] = le->timestamp;
					so->last_sync_length[ssn] = le->length;
				}
			}
		}

#if 0
		//Extra tidbit for storing length-of-sync-pulses, if you want to try to use this to determine AoI or distance to LH.
		//We don't actually use this anywhere, and I doubt we ever will?  Though, it could be useful at a later time to improve tracking.
		{
			int32_t main_divisor = so->timebase_hz / 384000; //125 @ 48 MHz.
			int base_station = is_new_pulse;
			printf( "%s %d %d %d\n", so->codename, le->sensor_id, so->sync_set_number, le->length ); //XXX sync_set_number is wrong here.
			ctx->lightproc( so, le->sensor_id, -3 - so->sync_set_number, 0, le->timestamp, le->length, base_station); //XXX sync_set_number is wrong here.
		}
#endif
	}

	//Any else- statements below here are 

	//See if this is a valid actual pulse.
	else if( le->length < so->pulse_max_for_sweep && delta > so->pulse_in_clear_time && ssn >= 0 )
	{
		int32_t dl = so->last_sync_time[0];
		int32_t tpco = so->last_sync_length[0];


#if NUM_LIGHTHOUSES != 2
		#error You are going to have to fix the code around here to allow for something other than two base stations.
#endif

		//Adding length 
		//Long pulse-code from IR flood.
		//Make sure it fits nicely into a divisible-by-500 time.

		int32_t main_divisor = so->timebase_hz / 384000; //125 @ 48 MHz.
		int acode = decode_acode(so->last_sync_length[0],main_divisor);

		if( !so->did_handle_ootx )
			HandleOOTX( ctx, so );

		int32_t offset_from = le->timestamp - dl + le->length/2;

		//Make sure pulse is in valid window
		if( offset_from < so->timecenter_ticks*2-so->pulse_in_clear_time && offset_from > so->pulse_in_clear_time )
		{
			int whichlh;
			if( acode < 0 ) whichlh = 1;
			else whichlh = !(acode>>2);
			ctx->lightproc( so, le->sensor_id, acode, offset_from, le->timestamp, le->length, whichlh );
		}
	}
	else
	{
		//printf( "FAIL %d   %d - %d = %d\n", le->length, so->last_photo_time, le->timestamp, so->last_photo_time - le->timestamp );
		//Runt pulse, or no sync pulses available.
	}
#endif
}

<|MERGE_RESOLUTION|>--- conflicted
+++ resolved
@@ -4,11 +4,7 @@
 #include "survive_internal.h"
 #include <stdint.h>
 #include <string.h>
-<<<<<<< HEAD
 #include <math.h> /* for sqrt */
-=======
-#include <math.h>
->>>>>>> 8dee9400
 
 //#define USE_TURVEYBIGUATOR
 
